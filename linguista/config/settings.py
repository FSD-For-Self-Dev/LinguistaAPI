--- conflicted
+++ resolved
@@ -1,4 +1,4 @@
-"""Project settings."""
+''' Project settings '''
 
 import os
 import dj_database_url
@@ -80,21 +80,6 @@
 WSGI_APPLICATION = 'config.wsgi.application'
 
 DATABASES = {
-<<<<<<< HEAD
-    # 'default': {
-    #     'ENGINE': os.getenv('DB_ENGINE', default='django.db.backends.postgresql'),
-    #     'NAME': os.getenv('DB_NAME', default='postgres'),
-    #     'USER': os.getenv('POSTGRES_USER', default=''),
-    #     'PASSWORD': os.getenv('POSTGRES_PASSWORD', default=''),
-    #     'HOST': os.getenv('DB_HOST', default=''),
-    #     'PORT': os.getenv('DB_PORT', default='')
-    # }
-    'default': dj_database_url.config(
-        # Feel free to alter this value to suit your needs.
-        default='postgresql://postgres:postgres@localhost:5432/linguista_dev',
-        conn_max_age=600
-    )
-=======
     'default': {
         'ENGINE': os.getenv('DB_ENGINE', default='django.db.backends.postgresql'),
         'NAME': os.getenv('DB_NAME', default='postgres'),
@@ -108,7 +93,6 @@
     #     default='postgresql://postgres:postgres@localhost:5432/linguista',
     #     conn_max_age=600
     # )
->>>>>>> 753c736a
 }
 
 AUTH_USER_MODEL = 'users.User'

"""Vocabulary models."""

from django.contrib.auth import get_user_model
from django.db import models
from django.utils.translation import gettext as _

from core.models import (
    AuthorModel, CreatedModel, ModifiedModel,
    UserRelatedModel
)
from languages.models import Language
from .utils import slugify_text_author_fields

User = get_user_model()


class Tag(models.Model):
    name = models.CharField(
        _('Tag name'),
        max_length=64,
        unique=True
    )

    def __str__(self) -> str:
        return self.name

    class Meta:
        verbose_name = _('Tag')
        verbose_name_plural = _('Tags')


class Collection(CreatedModel, ModifiedModel, AuthorModel):
    title = models.CharField(
        _('Collection title'),
        max_length=256
    )
    description = models.TextField(
        _('Description'),
        max_length=512,
        blank=True
    )
    words = models.ManyToManyField(
        'Word',
        through='WordsInCollections',
        related_name='collections',
        verbose_name=_('Words in collection'),
        blank=True
    )

    def __str__(self) -> str:
        return _(f'{self.title} ({self.words.count()} words)')

    class Meta:
        ordering = ['-created']
        get_latest_by = ['created', 'modified']
        verbose_name = _('Collection')
        verbose_name_plural = _('Collections')


class Type(models.Model):
    name = models.CharField(
        _('Type name'),
        max_length=64,
        unique=True
    )
    slug = models.SlugField(
        _('Slug'),
        max_length=64,
        unique=True
    )
    sorting = models.PositiveIntegerField(
        _('Sorting order'),
        blank=False,
        null=False,
        default=0,
        help_text=_('increase to show at top of the list')
    )

    @classmethod
    def get_default_pk(cls):
        word_type, created = cls.objects.get_or_create(
            slug='noun',
            defaults={
                'name': _('Noun'),
                'sorting': 3
            },
        )
        return word_type.pk

    def __str__(self) -> str:
        return self.name

    class Meta:
        verbose_name = _('Type')
        verbose_name_plural = _('Types')


class Word(CreatedModel, ModifiedModel):
    ACTIVITY = [
        ('INACTIVE', _('Inactive')),
        ('ACTIVE', _('Active')),
        ('MASTERED', _('Mastered'))
    ]

    language = models.ForeignKey(
        Language,
        verbose_name=_('Language'),
        on_delete=models.SET_DEFAULT,
        related_name='words',
        default=Language.get_default_pk
    )
    text = models.CharField(
        _('Word or phrase'),
        max_length=4096
    )
    slug = models.SlugField(
        _('Slug'),
        unique=True,
        max_length=4096
    )
    author = models.ForeignKey(
        User,
        verbose_name=_('Author'),
        on_delete=models.CASCADE,
        related_name='vocabulary'
    )
    type = models.ForeignKey(
        'Type',
        verbose_name=_('Type'),
        on_delete=models.SET_DEFAULT,
        related_name='words',
        default=Type.get_default_pk,
        blank=True,
        null=True
    )
    activity = models.CharField(
        _('Activity status'),
        max_length=8,
        choices=ACTIVITY,
        blank=False,
        default='INACTIVE'
    )
    is_problematic = models.BooleanField(
        _('Is the word problematic for you'),
        default=False
    )
    tags = models.ManyToManyField(
        'Tag',
        verbose_name=_('Word tags'),
        blank=True
    )
    synonyms = models.ManyToManyField(
        'self',
        through='Synonym',
        symmetrical=False,
        related_name='synonym_to+',
        verbose_name=_('Synonyms'),
        help_text=_('Words with similar meanings'),
        blank=True
    )
    antonyms = models.ManyToManyField(
        'self',
        through='Antonym',
        symmetrical=False,
        related_name='antonym_to+',
        verbose_name=_('Antonyms'),
        help_text=_('Words with opposite meanings'),
        blank=True
    )
    forms = models.ManyToManyField(
        'self',
        through='Form',
        symmetrical=False,
        related_name='form_to+',
        verbose_name=_('Forms'),
        help_text=_('Word forms'),
        blank=True
    )
    similars = models.ManyToManyField(
        'self',
        through='Similar',
        symmetrical=False,
        related_name='similar_to+',
        verbose_name=_('Similars'),
        help_text=_('Words with similar pronunciation or spelling'),
        blank=True
    )
    translations = models.ManyToManyField(
        'Translation',
        through='WordTranslations',
        related_name='translation_for',
        verbose_name=_('Translations'),
        blank=True
    )
    definitions = models.ManyToManyField(
        'Definition',
        through='WordDefinitions',
        related_name='definition_for',
        verbose_name=_('Translations'),
        blank=True
    )
<<<<<<< HEAD
=======
    pronunciation = models.CharField(
        _('Pronunciation'),
        max_length=4096,
        blank=True
    )
    # pronunciation_voice = ...
    transcription = models.CharField(
        _('Transcription'),
        max_length=4096,
        blank=True
    )
>>>>>>> d4394531
    examples = models.ManyToManyField(
        'UsageExample',
        through='WordUsageExamples',
        related_name='usage_example_for',
        verbose_name=_('Usage Example'),
        blank=True
    )
    # pronunciation_voice = ...

    def __str__(self) -> str:
        return self.text

    def save(self, *args, **kwargs):
        self.slug = slugify_text_author_fields(self)
        super(Word, self).save(*args, **kwargs)
    
    class Meta:
        ordering = ['-created']
        get_latest_by = ['created', 'modified']
        verbose_name = _('Word or phrase')
        verbose_name_plural = _('Words and phrases')


class WordSelfRelatedModel(CreatedModel):
    from_word = models.ForeignKey(
        Word,
        related_name='%(class)s_from_words',
        on_delete=models.CASCADE
    )
    to_word = models.ForeignKey(
        Word,
        related_name='%(class)s_to_words',
        on_delete=models.CASCADE
    )

    def get_classname(self):
        return self.__class__.__name__

    def __str__(self) -> str:
        classname = self.get_classname().lower()
        return '`{from_word}` is {classname} for `{to_word}`'.format(
            from_word=self.from_word, classname=classname, to_word=self.to_word
        )

    class Meta:
        ordering = ['-created']
        get_latest_by = ['created']
        abstract = True


class WordSelfRelatedWithDifferenceModel(WordSelfRelatedModel, ModifiedModel):
    difference = models.CharField(
        max_length=512,
        verbose_name=_('Difference'),
        help_text=_('Difference between these %(class)ss'),
        blank=True
    )

    def __str__(self) -> str:
        if self.difference:
            classname = self.get_classname().lower()
            return (
                '`{from_word}` is {classname} for `{to_word}`'
                '(with a difference in: {difference})'
            ).format(
                from_word=self.from_word, to_word=self.to_word,
                difference=self.difference, classname=classname
            )
        return super().__str__()

    class Meta:
        get_latest_by = ['created', 'modified']
        abstract = True


class Synonym(WordSelfRelatedWithDifferenceModel, AuthorModel):

    class Meta:
        verbose_name = _('Synonyms')
        verbose_name_plural = _('Synonyms')
        constraints = [
            models.UniqueConstraint(
                fields=['from_word', 'to_word'],
                name='unique_synonym_pair'
            )
        ]


class Antonym(WordSelfRelatedModel, AuthorModel):

    class Meta:
        verbose_name = _('Antonym')
        verbose_name_plural = _('Antonyms')
        constraints = [
            models.UniqueConstraint(
                fields=['from_word', 'to_word'],
                name='unique_antonym_pair'
            )
        ]


class Form(WordSelfRelatedModel, AuthorModel):

    class Meta:
        verbose_name = _('Form')
        verbose_name_plural = _('Forms')
        constraints = [
            models.UniqueConstraint(
                fields=['from_word', 'to_word'],
                name='unique_forms'
            )
        ]


class Similar(WordSelfRelatedModel, AuthorModel):

    class Meta:
        verbose_name = _('Similar')
        verbose_name_plural = _('Similars')
        constraints = [
            models.UniqueConstraint(
                fields=['from_word', 'to_word'],
                name='unique_similars'
            )
        ]


class Translation(CreatedModel, ModifiedModel, AuthorModel):
    text = models.CharField(
        _('Translation'),
        max_length=4096,
        help_text=_('A translation of a word or phrase')
    )

    def __str__(self) -> str:
        return self.text

    class Meta:
        ordering = ['-created']
        get_latest_by = ['created', 'modified']
        verbose_name = _('Translation')
        verbose_name_plural = _('Translations')


class WordRelatedModel(CreatedModel):
    word = models.ForeignKey(
        'Word',
        verbose_name=_('Word'),
        on_delete=models.CASCADE,
        related_name='%(class)s'
    )

    class Meta:
        abstract = True


class WordsInCollections(WordRelatedModel):
    collection = models.ForeignKey(
        'Collection',
        verbose_name=_('Collection'),
        on_delete=models.CASCADE,
        related_name='%(class)s'
    )

    def __str__(self) -> str:
        return _(
            f'Word `{self.word}` was added to collection `{self.collection}` '
            f'at {self.created}'
        )

    class Meta:
        ordering = ['-created']
        get_latest_by = ['created']
        verbose_name = _('Words in collections')
        verbose_name_plural = _('Words in collections')
        constraints = [
            models.UniqueConstraint(
                fields=['word', 'collection'],
                name='unique_word_in_collection'
            )
        ]


class WordTranslations(WordRelatedModel):
    translation = models.ForeignKey(
        'Translation',
        verbose_name=_('Translation'),
        on_delete=models.CASCADE,
        related_name='%(class)s'
    )

    def __str__(self) -> str:
        return _(
            f'`{self.word}` is translated as `{self.translation}` '
            f'(translation was added at {self.created})'
        )

    class Meta:
        ordering = ['-created']
        get_latest_by = ['created']
        verbose_name = _('Word translation')
        verbose_name_plural = _('Word translations')
        constraints = [
            models.UniqueConstraint(
                fields=['word', 'translation'],
                name='unique_word_translation'
            )
        ]


class Definition(CreatedModel, ModifiedModel, AuthorModel):
    text = models.CharField(
        _('Definition'),
        max_length=4096,
        help_text=_('A definition of a word or phrase')
    )
    translation = models.CharField(
        _('A translation of the definition'),
        max_length=4096,
        blank=True
    )

    def __str__(self) -> str:
        if self.translation:
            return _(f'{self.text} ({self.translation})')
        return self.text

    class Meta:
        ordering = ['-created']
        get_latest_by = ['created', 'modified']
        verbose_name = _('Definition')
        verbose_name_plural = _('Definitions')


class WordDefinitions(WordRelatedModel):
    definition = models.ForeignKey(
        'Definition',
        verbose_name=_('Definition'),
        on_delete=models.CASCADE,
        related_name='%(class)s'
    )

    def __str__(self) -> str:
        return _(
            f'`{self.word}` means `{self.definition}` '
            f'(definition was added at {self.created})'
        )

    class Meta:
        ordering = ['-created']
        get_latest_by = ['created']
        verbose_name = _('Word definition')
        verbose_name_plural = _('Word definitions')
        constraints = [
            models.UniqueConstraint(
                fields=['word', 'definition'],
                name='unique_word_definition'
            )
        ]


class UsageExample(CreatedModel, ModifiedModel, AuthorModel):
    text = models.CharField(
        _('Usage example'),
        max_length=4096,
        help_text=_('An usage example of a word or phrase')
    )
    translation = models.CharField(
        _('A translation of the example'),
        max_length=4096,
        blank=True
    )

    def __str__(self) -> str:
        if self.translation:
            return _(f'{self.text} ({self.translation})')
        return self.text

    class Meta:
        ordering = ['-created']
        get_latest_by = ['created', 'modified']
        verbose_name = _('Usage example')
        verbose_name_plural = _('Usage examples')


class WordUsageExamples(WordRelatedModel):
    example = models.ForeignKey(
        'UsageExample',
        verbose_name=_('Usage example'),
        on_delete=models.CASCADE,
        related_name='%(class)s'
    )

    def __str__(self) -> str:
        return _(
            f'Usage example of `{self.word}`: {self.example} '
            f'(example was added at {self.created})'
        )

    class Meta:
        ordering = ['-created']
        get_latest_by = ['created']
        verbose_name = _('Word usage example')
        verbose_name_plural = _('Word usage examples')
        constraints = [
            models.UniqueConstraint(
                fields=['word', 'example'],
                name='unique_word_example'
            )
        ]


class Note(WordRelatedModel):
    text = models.CharField(
        _('Note text'),
        max_length=4096
    )

    def __str__(self) -> str:
        return _(
            f'Note to the word `{self.word}`: {self.text} '
            f'(note was added at {self.created})'
        )

    class Meta:
        ordering = ['-created']
        get_latest_by = ['created']
        verbose_name = _('Note')
        verbose_name_plural = _('Notes')


class FavoriteWord(UserRelatedModel):
    word = models.ForeignKey(
        'Word',
        verbose_name=_('Word'),
        on_delete=models.CASCADE,
        related_name='favorite_for'
    )

    def __str__(self) -> str:
        return _(
            f'The word `{self.word}` was added to favorites by '
            f'{self.user} at {self.created}'
        )

    class Meta:
        ordering = ['-created']
        get_latest_by = ['created']
        verbose_name = _('Favorite word')
        verbose_name_plural = _('Favorite words')


class FavoriteCollection(UserRelatedModel):
    collection = models.ForeignKey(
        'Collection',
        verbose_name=_('Collection'),
        on_delete=models.CASCADE,
        related_name='favorite_for'
    )

    def __str__(self) -> str:
        return _(
            f'The collection `{self.collection}` was added to favorites by '
            f'{self.user} at {self.created}'
        )

    class Meta:
        ordering = ['-created']
        get_latest_by = ['created']
        verbose_name = _('Favorite collection')
        verbose_name_plural = _('Favorite collections')<|MERGE_RESOLUTION|>--- conflicted
+++ resolved
@@ -1,4 +1,4 @@
-"""Vocabulary models."""
+''' Vocabulary models '''
 
 from django.contrib.auth import get_user_model
 from django.db import models
@@ -199,20 +199,6 @@
         verbose_name=_('Translations'),
         blank=True
     )
-<<<<<<< HEAD
-=======
-    pronunciation = models.CharField(
-        _('Pronunciation'),
-        max_length=4096,
-        blank=True
-    )
-    # pronunciation_voice = ...
-    transcription = models.CharField(
-        _('Transcription'),
-        max_length=4096,
-        blank=True
-    )
->>>>>>> d4394531
     examples = models.ManyToManyField(
         'UsageExample',
         through='WordUsageExamples',
@@ -228,7 +214,7 @@
     def save(self, *args, **kwargs):
         self.slug = slugify_text_author_fields(self)
         super(Word, self).save(*args, **kwargs)
-    
+
     class Meta:
         ordering = ['-created']
         get_latest_by = ['created', 'modified']

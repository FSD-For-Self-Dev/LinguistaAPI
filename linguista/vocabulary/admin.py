--- conflicted
+++ resolved
@@ -1,12 +1,12 @@
-"""Vocabulary admin config."""
+''' Vocabulary admin config '''
 
 from django.contrib import admin
 
-<<<<<<< HEAD
 from .models import (
     Antonym, Collection, Definition, FavoriteCollection, FavoriteWord, Form,
     Note, Similar, Synonym, Tag, Translation, Type, UsageExample, Word,
-    WordDefinitions, WordTranslations, WordUsageExamples, WordsInCollections
+    WordDefinitions, WordTranslations, WordUsageExamples, WordsInCollections,
+    ImageAssociation
 )
 
 
@@ -14,13 +14,6 @@
     model = WordTranslations
     min_num = 1
 
-=======
-from .models import (Antonym, Collection, Definition, FavoriteCollection,
-                     FavoriteWord, Form, Note, Similar, Synonym, Tag,
-                     Translation, Type, UsageExample, Word, WordDefinitions,
-                     WordsInCollections, WordTranslations, WordUsageExamples,
-                     ImageAssociation)
->>>>>>> 753c736a
 
 class WordAdmin(admin.ModelAdmin):
     prepopulated_fields = {'slug': ('text', 'author')}

--- conflicted
+++ resolved
@@ -1,11 +1,12 @@
-"""Vocabulary views."""
+''' Vocabulary views '''
 
 import random
 
 from django.contrib.auth import get_user_model
 from django.db.models import Count
+
 from django_filters.rest_framework import DjangoFilterBackend
-from drf_spectacular.utils import extend_schema
+from drf_spectacular.utils import extend_schema, OpenApiParameter, OpenApiExample
 # from djoser.views import UserViewSet
 from rest_framework import filters, status, viewsets
 from rest_framework.decorators import action
@@ -14,17 +15,6 @@
 from rest_framework.response import Response
 
 from core.pagination import LimitPagination
-<<<<<<< HEAD
-# from vocabulary.models import Word
-# from .filters import WordFilter
-from .models import Definition, WordDefinitions
-from .permissions import CanAddDefinitionPermission
-from .serializers import (
-    DefinitionSerializer,
-    TranslationSerializer,
-    WordSerializer,
-)
-=======
 
 # from .filters import WordFilte
 from .models import (Definition, WordDefinitions, WordUsageExamples,
@@ -32,23 +22,22 @@
 from .serializers import (TranslationSerializer, WordSerializer,
                           DefinitionSerializer, UsageExampleSerializer)
 from .permissions import CanAddDefinitionPermission, CanAddUsageExamplePermission
->>>>>>> 2d4e8386
 
 User = get_user_model()
 
 
-@extend_schema(tags=('vocabulary',))
+@extend_schema(tags=['vocabulary'])
 class WordViewSet(viewsets.ModelViewSet):
-    """Viewset for actions with words in user vocabulary."""
+    '''Viewset for actions with words in user vocabulary'''
 
     lookup_field = 'slug'
     serializer_class = WordSerializer
-    http_method_names = ('get', 'post', 'head', 'patch', 'delete')
-    permission_classes = (IsAuthenticated,)
+    http_method_names = ['get', 'post', 'head', 'patch', 'delete']
+    permission_classes = [IsAuthenticated]
     pagination_class = LimitPagination
-    filter_backends = (
+    filter_backends = [
         filters.SearchFilter, filters.OrderingFilter, DjangoFilterBackend
-    )
+    ]
 
     # filterset_class = WordFilter
     # search_fields = (
@@ -61,27 +50,21 @@
     ordering = ('-created',)
 
     def get_queryset(self):
-        """
+        '''
         Get all words from user's vocabulary with counted translations 
-        & examples.
-        """
+        & examples
+        '''
         user = self.request.user
         if user.is_authenticated:
             return user.vocabulary.all().annotate(
                 trnsl_count=Count('translations'),
-                exmpl_count=Count('wordusageexamples'),
+                exmpl_count=Count('wordusageexamples')
             )
         return None
 
-    # def destroy(self, request, *args, **kwargs):
-    #     instance = self.get_object()
-    #     if not instance.slug.endwith(str(self.request.user)):
-    #         return Response(status=status.HTTP_403_FORBIDDEN)
-    #     return super(WordViewSet, self).destroy(request, *args, **kwargs)
-
-    @action(methods=('get',), detail=False)
+    @action(methods=['get'], detail=False)
     def random(self, request, *args, **kwargs):
-        """Get random word from vocabulary."""
+        '''Get random word from vocabulary'''
         queryset = self.filter_queryset(self.get_queryset())
         word = random.choice(queryset) if queryset else None
         serializer = WordSerializer(
@@ -90,12 +73,12 @@
         return Response(serializer.data, status=status.HTTP_200_OK)
 
     @action(
-        methods=('get', 'post'),
-        detail=True,
-        serializer_class=TranslationSerializer,
+        methods=['get', 'post'],
+        detail=True,
+        serializer_class=TranslationSerializer
     )
     def translations(self, request, *args, **kwargs):
-        """Get all word's translations or add new translation to word."""
+        '''Get all word's translations or add new translation to word'''
         word = self.get_object()
         translations = word.translations.all()
         serializer = TranslationSerializer(
@@ -104,49 +87,46 @@
         return Response(serializer.data, status=status.HTTP_200_OK)
 
     @action(
-        methods=('get', 'post'),
+        methods=['get', 'post'],
         detail=True,
         serializer_class=DefinitionSerializer,
-        permission_classes=(IsAuthenticated, CanAddDefinitionPermission),
+        permission_classes=[IsAuthenticated, CanAddDefinitionPermission]
     )
     def definitions(self, request, *args, **kwargs):
-        """Get all definitions to a word or add new definition."""
+        """Get all definitions to a word or add new definition"""
         word = self.get_object()
         defs = word.definitions.all()
 
         match request.method:
-            case 'GET':
+            case "GET":
                 return Response(
                     self.get_serializer(defs, many=True).data,
-                    status=status.HTTP_200_OK,
-                )
-            case 'POST':
+                    status=status.HTTP_200_OK
+                )
+            case "POST":
                 serializer = self.get_serializer(data=request.data)
                 serializer.is_valid(raise_exception=True)
                 new_def = serializer.save(
                     author=request.user,
-                    **serializer.validated_data,
+                    **serializer.validated_data
                 )
                 WordDefinitions.objects.create(definition=new_def, word=word)
-                return Response(
-                    self.get_serializer(new_def).data,
-                    status=status.HTTP_201_CREATED,
-                )
-
-    @action(
-        detail=True,
-        methods=('get', 'patch', 'delete'),
+                return Response(self.get_serializer(new_def).data, status=status.HTTP_201_CREATED)
+
+    @action(
+        detail=True,
+        methods=['get', 'patch', 'delete'],
         url_path=r'definitions/(?P<definition_id>\d+)',
         url_name="word's definition detail",
         serializer_class=DefinitionSerializer,
     )
     def definitions_detail(self, request, *args, **kwargs):
-        """Retrieve, update or delete a word definition."""
+        """Retrieve, update or delete a word definition"""
         word = self.get_object()
         try:
             definition = word.definitions.get(pk=kwargs.get('definition_id'))
         except Definition.DoesNotExist:
-            raise NotFound(detail='The definition not found')
+            raise NotFound(detail="The definition not found")
 
         match request.method:
             case 'GET':
@@ -155,7 +135,7 @@
                 serializer = self.get_serializer(
                     instance=definition,
                     data=request.data,
-                    partial=True,
+                    partial=True
                 )
                 serializer.is_valid(raise_exception=True)
                 serializer.save()

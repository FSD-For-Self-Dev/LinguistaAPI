"""Обработчики приложения vocabulary."""

import random

from django.contrib.auth import get_user_model
from django.db.models import Count
from django_filters.rest_framework import DjangoFilterBackend
from drf_spectacular.utils import (
    extend_schema, extend_schema_view, OpenApiParameter, OpenApiTypes
)
from rest_framework import filters, status, viewsets, mixins
from rest_framework.decorators import action
from rest_framework.exceptions import NotFound
from rest_framework.permissions import IsAuthenticated, AllowAny
from rest_framework.response import Response

from core.pagination import LimitPagination
from .filters import WordFilter
from .models import (
    Definition, Translation, UsageExample, WordDefinitions,
    WordTranslations, WordUsageExamples, Type
)
from .permissions import (
    CanAddDefinitionPermission, IsAuthorOrReadOnly,
    CanAddUsageExamplePermission
)
from .serializers import (
    DefinitionSerializer, TranslationSerializer, UsageExampleSerializer,
<<<<<<< HEAD
    WordSerializer, WordShortSerializer, TypeSerializer
=======
    WordSerializer, WordShortSerializer, CollectionSerializer
>>>>>>> 0d1475fd
)

User = get_user_model()


@extend_schema(tags=['vocabulary'])
@extend_schema_view(
    list=extend_schema(
        summary='Просмотр списка слов из своего словаря',
        responses={
            status.HTTP_200_OK: WordShortSerializer,
        },
        description=(
            'Просмотреть список своих слов с пагинацией и применением '
            'фильтров, сортировки и поиска. Нужна авторизация.'
        ),
        parameters=[
            OpenApiParameter(
                "created", OpenApiTypes.DATETIME, OpenApiParameter.QUERY,
                description=(
                    'Фильтр по дате добавления. Включая сравнение больше и '
                    'меньше: created__gt и created__lt.'
                )
            ),
            OpenApiParameter(
                "created__year", OpenApiTypes.INT, OpenApiParameter.QUERY,
                description=(
                    'Фильтр по году добавления. Включая сравнение больше и '
                    'меньше: created__year__gt и created__year__lt.'
                )
            ),
            OpenApiParameter(
                "created__month", OpenApiTypes.INT, OpenApiParameter.QUERY,
                description=(
                    'Фильтр по месяцу добавления. Включая сравнение больше и '
                    'меньше: created__month__gt и created__month__lt.'
                )
            ),
            OpenApiParameter(
                "language", OpenApiTypes.STR, OpenApiParameter.QUERY,
                description=(
                    'Фильтр по языку. Принимает isocode языка.'
                )
            ),
            OpenApiParameter(
                "is_problematic", OpenApiTypes.BOOL, OpenApiParameter.QUERY,
                description=(
                    'Фильтр по метке "проблемное".'
                )
            ),
            OpenApiParameter(
                "tags", OpenApiTypes.STR, OpenApiParameter.QUERY,
                description=(
                    'Фильтр по тегам. Принимает name тегов через запятую, '
                    'если несколько.'
                )
            ),
            OpenApiParameter(
                "activity", OpenApiTypes.STR, OpenApiParameter.QUERY,
                description=(
                    'Фильтр по статусу активности. Принимает варианты '
                    'INACTIVE, ACTIVE, MASTERED.'
                )
            ),
            OpenApiParameter(
                "types", OpenApiTypes.STR, OpenApiParameter.QUERY,
                description=(
                    'Фильтр по типам. Принимает slug типов через запятую, '
                    'если несколько.'
                )
            ),
            OpenApiParameter(
                "first_letter", OpenApiTypes.STR, OpenApiParameter.QUERY,
                description=(
                    'Фильтр по первой букве слова.'
                )
            ),
            OpenApiParameter(
                "translations_count", OpenApiTypes.INT, OpenApiParameter.QUERY,
                description=(
                    'Фильтр по кол-ву переводов. Включая сравнение больше и '
                    'меньше: translations_count__gt и translations_count__lt.'
                )
            ),
            OpenApiParameter(
                "examples_count", OpenApiTypes.INT, OpenApiParameter.QUERY,
                description=(
                    'Фильтр по кол-ву примеров. Включая сравнение больше и '
                    'меньше: examples_count__gt и examples_count__lt.'
                )
            ),
        ],
    ),
    create=extend_schema(
        summary='Добавление нового слова в свой словарь',
        responses={
            status.HTTP_201_CREATED: WordSerializer,
        },
    ),
    retrieve=extend_schema(
        summary='Просмотр профиля слова',
        responses={
            status.HTTP_200_OK: WordSerializer,
        },
    ),
    partial_update=extend_schema(
        summary='Редактирование слова из своего словаря',
        responses={
            status.HTTP_200_OK: WordSerializer,
        },
    ),
    destroy=extend_schema(
        summary='Удаление слова из своего словаря',
        responses={
            status.HTTP_204_NO_CONTENT: None,
        },
    )
)
class WordViewSet(viewsets.ModelViewSet):
    """Действия со словами из своего словаря."""

    lookup_field = 'slug'
    http_method_names = ('get', 'post', 'head', 'patch', 'delete')
    permission_classes = (IsAuthenticated,)
    pagination_class = LimitPagination
    filter_backends = (
        filters.SearchFilter, filters.OrderingFilter, DjangoFilterBackend
    )
    filterset_class = WordFilter
    ordering = ('-created',)
    ordering_fields = ('created', 'text', 'translations_count')
    search_fields = (
        'text', 'translations__text',
        'tags__name', 'definitions__text',
        'definitions__translation'
    )

    def get_queryset(self):
        """
        Получить все слова из словаря пользователя с вычисленным кол-вом
        переводов и примеров использования.
        """
        user = self.request.user
        if user.is_authenticated:
            return user.vocabulary.annotate(
                translations_count=Count('translations', distinct=True),
                examples_count=Count('examples', distinct=True)
            )
        return None

    def get_serializer_class(self):
        match self.action:
            case 'list'|'random':
                return WordShortSerializer
            case 'translations'|'translations_detail':
                return Translation
            case 'definitions'|'definitions_detail':
                return DefinitionSerializer
            case 'examples'|'examples_detail':
                return UsageExampleSerializer
            case _:
                return WordSerializer

    @extend_schema(summary='Получить случайное слово из своего словаря')
    @action(methods=['get'], detail=False)
    def random(self, request, *args, **kwargs):
        """Получить случайное слово из словаря."""
        queryset = self.filter_queryset(self.get_queryset())
        word = random.choice(queryset) if queryset else None
        serializer = self.get_serializer(
            word, context={'request': request}
        )
        return Response(serializer.data, status=status.HTTP_200_OK)

    @extend_schema(
        summary='Просмотр списка всех переводов слова',
        responses={
            status.HTTP_200_OK: TranslationSerializer,
        },
        methods=['get']
    )
    @extend_schema(
        summary='Добавление нового перевода к слову',
        request=TranslationSerializer,
        responses={
            status.HTTP_201_CREATED: TranslationSerializer,
        },
        methods=['post']
    )
    @action(
        methods=['get', 'post'],
        detail=True,
        serializer_class=TranslationSerializer,
        permission_classes=[IsAuthenticated]
    )
    def translations(self, request, *args, **kwargs):
        """Получить все переводы слова или добавить новый перевод."""
        word = self.get_object()
        translations = word.translations.all()

        match request.method:
            case 'GET':
                serializer = TranslationSerializer(
                    translations, many=True, context={'request': request}
                )
                return Response(serializer.data, status=status.HTTP_200_OK)

            case 'POST':
                serializer = self.get_serializer(data=request.data)
                serializer.is_valid(raise_exception=True)

                new_translation = serializer.save(
                    author_id=request.user.id
                )

                WordTranslations.objects.create(
                    translation=new_translation,
                    word=word
                )
                return Response(
                    self.get_serializer(new_translation).data,
                    status=status.HTTP_201_CREATED
                )

    @extend_schema(
        summary='Просмотр перевода слова',
        responses={
            status.HTTP_200_OK: TranslationSerializer,
        },
        methods=['get']
    )
    @extend_schema(
        summary='Редактирование перевода слова',
        request=TranslationSerializer,
        responses={
            status.HTTP_200_OK: TranslationSerializer,
        },
        methods=['patch']
    )
    @extend_schema(
        summary='Удаление перевода слова',
        responses={
            status.HTTP_204_NO_CONTENT: None,
        },
        methods=['delete']
    )
    @action(
        detail=True,
        methods=['patch', 'delete'],
        url_path=r'translations/(?P<translation_id>\d+)',
        url_name="word's translations detail",
        serializer_class=TranslationSerializer
    )
    def translations_detail(self, request, *args, **kwargs):
        """Получить, редактировать или удалить перевод слова."""
        word = self.get_object()
        try:
            translation = word.translations.get(
                pk=kwargs.get('translation_id')
            )
        except Translation.DoesNotExist:
            raise NotFound(detail="The translation not found")

        match request.method:
            case 'PATCH':
                serializer = self.get_serializer(
                    instance=translation,
                    data=request.data,
                    partial=True
                )
                serializer.is_valid(raise_exception=True)
                serializer.save()
                return Response(serializer.data)
            case 'DELETE':
                translation.delete()
                translations = word.translations.all()
                serializer = TranslationSerializer(
                    translations, many=True, context={'request': request}
                )
                return Response(
                    serializer.data,
                    status=status.HTTP_204_NO_CONTENT
                )

    @extend_schema(
        summary='Просмотр списка всех определений слова',
        responses={
            status.HTTP_200_OK: DefinitionSerializer,
        },
        methods=['get']
    )
    @extend_schema(
        summary='Добавление нового определения к слову',
        request=DefinitionSerializer,
        responses={
            status.HTTP_201_CREATED: DefinitionSerializer,
        },
        methods=['post']
    )
    @action(
        methods=['get', 'post'],
        detail=True,
        serializer_class=DefinitionSerializer,
        permission_classes=[IsAuthenticated, CanAddDefinitionPermission]
    )
    def definitions(self, request, *args, **kwargs):
        """Получить все определения слова или добавить новое определение."""
        word = self.get_object()
        defs = word.definitions.all()

        match request.method:
            case 'GET':
                return Response(
                    self.get_serializer(defs, many=True).data,
                    status=status.HTTP_200_OK
                )
            case 'POST':
                serializer = self.get_serializer(data=request.data)
                serializer.is_valid(raise_exception=True)
                new_def = serializer.save(
                    **serializer.validated_data
                )
                WordDefinitions.objects.create(definition=new_def, word=word)
                return Response(
                    self.get_serializer(new_def).data,
                    status=status.HTTP_201_CREATED
                )

    @extend_schema(
        summary='Просмотр определения слова',
        responses={
            status.HTTP_200_OK: DefinitionSerializer,
        },
        methods=['get']
    )
    @extend_schema(
        summary='Редактирование определения слова',
        request=DefinitionSerializer,
        responses={
            status.HTTP_200_OK: DefinitionSerializer,
        },
        methods=['patch']
    )
    @extend_schema(
        summary='Удаление определения слова',
        responses={
            status.HTTP_204_NO_CONTENT: None,
        },
        methods=['delete']
    )
    @action(
        detail=True,
        methods=['get', 'patch', 'delete'],
        url_path=r'definitions/(?P<definition_id>\d+)',
        url_name="word's definition detail",
        serializer_class=DefinitionSerializer
    )
    def definitions_detail(self, request, *args, **kwargs):
        """Получить, редактировать или удалить определение слова."""
        word = self.get_object()
        try:
            definition = word.definitions.get(pk=kwargs.get('definition_id'))
        except Definition.DoesNotExist:
            raise NotFound(detail='The definition not found')

        match request.method:
            case 'GET':
                return Response(self.get_serializer(definition).data)
            case 'PATCH':
                serializer = self.get_serializer(
                    instance=definition,
                    data=request.data,
                    partial=True
                )
                serializer.is_valid(raise_exception=True)
                serializer.save()
                return Response(serializer.data)
            case 'DELETE':
                definition.delete()
                return Response(status=status.HTTP_204_NO_CONTENT)

    @extend_schema(
        summary='Просмотр списка всех примеров использования слова',
        responses={
            status.HTTP_200_OK: UsageExampleSerializer,
        },
        methods=['get']
    )
    @extend_schema(
        summary='Добавление нового примера использования к слову',
        request=UsageExampleSerializer,
        responses={
            status.HTTP_201_CREATED: UsageExampleSerializer,
        },
        methods=['post']
    )
    @action(
        methods=['get', 'post'],
        detail=True,
        serializer_class=UsageExampleSerializer,
        permission_classes=[IsAuthenticated, CanAddUsageExamplePermission]
    )
    def examples(self, request, *args, **kwargs):
        """Получить все примеры слова или добавить новый пример."""
        word = self.get_object()
        _examples = word.examples.all()
        match request.method:
            case 'GET':
                return Response(
                    self.get_serializer(_examples, many=True).data,
                    status=status.HTTP_200_OK
                )
            case 'POST':
                serializer = self.get_serializer(data=request.data)
                serializer.is_valid(raise_exception=True)
                new_example = serializer.save(
                    **serializer.validated_data
                )
                WordUsageExamples.objects.create(
                    example=new_example,
                    word=word
                )
                return Response(
                    self.get_serializer(new_example).data,
                    status=status.HTTP_201_CREATED
                )

    @extend_schema(
        summary='Просмотр примера использования слова',
        responses={
            status.HTTP_200_OK: UsageExampleSerializer,
        },
        methods=['get']
    )
    @extend_schema(
        summary='Редактирование примера использования слова',
        request=UsageExampleSerializer,
        responses={
            status.HTTP_200_OK: UsageExampleSerializer,
        },
        methods=['patch']
    )
    @extend_schema(
        summary='Удаление примера использования слова',
        responses={
            status.HTTP_204_NO_CONTENT: None,
        },
        methods=['delete']
    )
    @action(
        detail=True,
        methods=['get', 'patch', 'delete'],
        url_path=r'examples/(?P<example_id>\d+)',
        url_name="word's usage example detail",
        serializer_class=UsageExampleSerializer
    )
    def examples_detail(self, request, *args, **kwargs):
        """Получить, редактировать или удалить пример использования слова."""
        word = self.get_object()
        try:
            _example = word.examples.get(pk=kwargs.get('example_id'))
        except UsageExample.DoesNotExist:
            raise NotFound(detail='The usage example not found')
        match request.method:
            case 'GET':
                return Response(self.get_serializer(_example).data)
            case 'PATCH':
                serializer = self.get_serializer(
                    instance=_example,
                    data=request.data,
                    partial=True
                )
                serializer.is_valid(raise_exception=True)
                serializer.save()
                return Response(serializer.data)
            case 'DELETE':
                _example.delete()
                return Response(status=status.HTTP_204_NO_CONTENT)

    @extend_schema(
        summary='Изменить метку "проблемное" у слова',
        request=None,
        responses={
            status.HTTP_200_OK: WordSerializer,
        }
    )
    @action(
        detail=True,
        methods=['post'],
        url_path='problematic-toggle',
        serializer_class=WordShortSerializer
    )
    def problematic(self, request, *args, **kwargs):
        """Изменить значение метки is_problematic слова."""
        word = self.get_object()
        word.is_problematic = not word.is_problematic
        word.save()
        return Response(self.get_serializer(word).data)


<<<<<<< HEAD
@extend_schema(tags=['types'])
class TypeViewSet(mixins.ListModelMixin, viewsets.GenericViewSet):
    """Вьюсет для просмотра всех возможных типов слов и фраз."""

    queryset = Type.objects.all()
    serializer_class = TypeSerializer
    lookup_field = 'slug'
    http_method_names = ('get',)
    pagination_class = None
    permission_classes = (
        AllowAny,
    )
    filter_backends = (
        filters.SearchFilter,
    )
    search_fields = (
        'name',
    )
=======
@extend_schema(tags=['collections'])
class CollectionViewSet(viewsets.ModelViewSet):
    '''Viewset for actions with word collections'''

    lookup_field = 'slug'
    http_method_names = ('get', 'post', 'head', 'patch', 'delete')
    permission_classes = (IsAuthenticated, IsAuthorOrReadOnly)
    pagination_class = LimitPagination
    filter_backends = (
        filters.SearchFilter, filters.OrderingFilter, DjangoFilterBackend
    )
    ordering = ('-created',)

    def get_serializer_class(self):
        match self.action:
            case _:
                return CollectionSerializer

    def get_queryset(self):
        user = self.request.user
        return user.collections.annotate(words_count=Count('words',
                                                           distinct=True))
>>>>>>> 0d1475fd
<|MERGE_RESOLUTION|>--- conflicted
+++ resolved
@@ -26,11 +26,7 @@
 )
 from .serializers import (
     DefinitionSerializer, TranslationSerializer, UsageExampleSerializer,
-<<<<<<< HEAD
-    WordSerializer, WordShortSerializer, TypeSerializer
-=======
-    WordSerializer, WordShortSerializer, CollectionSerializer
->>>>>>> 0d1475fd
+    WordSerializer, WordShortSerializer, TypeSerializer, CollectionSerializer
 )
 
 User = get_user_model()
@@ -531,7 +527,6 @@
         return Response(self.get_serializer(word).data)
 
 
-<<<<<<< HEAD
 @extend_schema(tags=['types'])
 class TypeViewSet(mixins.ListModelMixin, viewsets.GenericViewSet):
     """Вьюсет для просмотра всех возможных типов слов и фраз."""
@@ -550,7 +545,8 @@
     search_fields = (
         'name',
     )
-=======
+
+
 @extend_schema(tags=['collections'])
 class CollectionViewSet(viewsets.ModelViewSet):
     '''Viewset for actions with word collections'''
@@ -572,5 +568,4 @@
     def get_queryset(self):
         user = self.request.user
         return user.collections.annotate(words_count=Count('words',
-                                                           distinct=True))
->>>>>>> 0d1475fd
+                                                           distinct=True))
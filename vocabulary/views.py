--- conflicted
+++ resolved
@@ -15,31 +15,19 @@
 from rest_framework.response import Response
 
 from core.pagination import LimitPagination
-<<<<<<< HEAD
-
-# from .filters import WordFilter
-from .models import (Definition, Translation, UsageExample, WordDefinitions,
-                     WordTranslations, WordUsageExamples)
-from .permissions import (CanAddDefinitionPermission,
-                          CanAddUsageExamplePermission, IsAuthorOrReadOnly)
-from .serializers import (DefinitionSerializer, TranslationSerializer,
-                          UsageExampleSerializer, WordSerializer,
-                          WordShortResponseSerializer, CollectionSerializer)
-=======
 from .filters import WordFilter
 from .models import (
     Definition, Translation, UsageExample, WordDefinitions,
     WordTranslations, WordUsageExamples
 )
 from .permissions import (
-    CanAddDefinitionPermission,
+    CanAddDefinitionPermission, IsAuthorOrReadOnly,
     CanAddUsageExamplePermission
 )
 from .serializers import (
     DefinitionSerializer, TranslationSerializer, UsageExampleSerializer,
-    WordSerializer, WordShortSerializer
+    WordSerializer, WordShortSerializer, CollectionSerializer
 )
->>>>>>> 594d1e6e
 
 User = get_user_model()
 

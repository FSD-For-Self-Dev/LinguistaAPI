--- conflicted
+++ resolved
@@ -105,21 +105,6 @@
         match self.action:
             case 'list':
                 return WordShortSerializer
-<<<<<<< HEAD
-            case 'translations' | 'translations_detail':
-                return TranslationSerializer
-            case 'definitions' | 'definitions_detail':
-                return DefinitionSerializer
-            case 'examples' | 'examples_detail':
-                return UsageExampleSerializer
-            case 'synonyms' | 'synonyms_detail':
-                return SynonymSerializer
-            case 'antonyms' | 'antonyms_detail':
-                return AntonymSerializer
-            case 'notes':
-                return NoteSerializer
-=======
->>>>>>> a1a18608
             case _:
                 return super().get_serializer_class()
 
@@ -469,6 +454,7 @@
     @action(
         methods=['get', 'post', 'patch', 'delete'],
         detail=True,
+        serializer_class=NoteSerializer,
         permission_classes=[IsAuthenticated],
     )
     def notes(self, request, *args, **kwargs):
@@ -476,10 +462,7 @@
             slug = kwargs.get('slug')
             word = Word.objects.get(slug=slug)
         except KeyError:
-            return Response(
-                {'error': 'Отсутствует параметр slug.'},
-                status=400
-            )
+            return Response({'error': 'Отсутствует параметр slug.'}, status=400)
         except Word.DoesNotExist:
             return Response({'error': 'Слово не найдено.'}, status=404)
 
@@ -495,11 +478,7 @@
             note = Note.objects.get(word=word)
             if request.method == 'PATCH':
                 serializer_class = self.get_serializer_class()
-                serializer = serializer_class(
-                    note,
-                    data=request.data,
-                    partial=True
-                )
+                serializer = serializer_class(note, data=request.data, partial=True)
                 if serializer.is_valid():
                     serializer.save()
                     return Response(serializer.data)
@@ -513,6 +492,7 @@
             note = Note.objects.get(word=word)
             note.delete()
             return Response({'error': 'Заметка удалена.'}, status=204)
+
 
 @extend_schema_view(list=extend_schema(operation_id='types_list'))
 class TypeViewSet(mixins.ListModelMixin, viewsets.GenericViewSet):

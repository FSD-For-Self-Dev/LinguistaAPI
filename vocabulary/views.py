--- conflicted
+++ resolved
@@ -3,11 +3,8 @@
 import random
 
 from django.contrib.auth import get_user_model
-<<<<<<< HEAD
 from django.db import transaction
-=======
 from django.core.exceptions import ValidationError
->>>>>>> 83ee6166
 from django.db.models import Count, Q
 from django.utils.translation import gettext_lazy as _
 
@@ -28,14 +25,9 @@
 from .constants import MAX_EXAMPLES_AMOUNT
 from .filters import CollectionFilter, WordFilter
 from .models import (
-<<<<<<< HEAD
     Definition, FormsGroup, WordTranslation, Type, UsageExample,
-    WordDefinitions,
-    WordTranslations, WordUsageExamples, Collection, FavoriteCollection,
-=======
-    Definition, FormsGroup, Type, UsageExample, WordDefinitions,
-    WordTranslation, WordTranslations, WordUsageExamples,
->>>>>>> 83ee6166
+    WordDefinitions, WordTranslations, WordUsageExamples,
+    Collection, FavoriteCollection,
 )
 from .permissions import (
     CanAddDefinitionPermission, CanAddUsageExamplePermission,

"""Обработчики приложения vocabulary."""

import random

from django.contrib.auth import get_user_model
from django.db.models import Count
from django_filters.rest_framework import DjangoFilterBackend
from drf_spectacular.utils import extend_schema
from rest_framework import filters, status, viewsets
from rest_framework.decorators import action
from rest_framework.exceptions import NotFound
from rest_framework.permissions import IsAuthenticated
from rest_framework.response import Response

from core.pagination import LimitPagination
<<<<<<< HEAD
from .filters import WordFilter
=======
# from .filters import WordFilter
>>>>>>> 6d11202f
from .models import (
    Definition, Translation, UsageExample, WordDefinitions,
    WordTranslations, WordUsageExamples
)
from .permissions import (
    CanAddDefinitionPermission,
    CanAddUsageExamplePermission
)
from .serializers import (
    DefinitionSerializer, TranslationSerializer, UsageExampleSerializer,
    WordSerializer, WordShortSerializer
)

User = get_user_model()


@extend_schema(tags=['vocabulary'])
class WordViewSet(viewsets.ModelViewSet):
    '''Viewset for actions with words in user vocabulary'''

    lookup_field = 'slug'
<<<<<<< HEAD
    http_method_names = ('get', 'post', 'head', 'patch', 'delete')
    permission_classes = (IsAuthenticated,)
=======
    http_method_names = ['get', 'post', 'head', 'patch', 'delete']
    permission_classes = [IsAuthenticated]
>>>>>>> 6d11202f
    pagination_class = LimitPagination
    filter_backends = (
        filters.SearchFilter, filters.OrderingFilter, DjangoFilterBackend
<<<<<<< HEAD
    )
    filterset_class = WordFilter
=======
    ]
>>>>>>> 6d11202f
    ordering = ('-created',)
    ordering_fields = ('created', 'text', 'translations_count')
    search_fields = (
        'text', 'translations__text',
        'tags__name', 'definitions__text',
        'definitions__translation'
    )

    def get_queryset(self):
        '''
        Get all words from user's vocabulary with counted translations
        & usage examples
        '''
        user = self.request.user
        if user.is_authenticated:
            return user.vocabulary.annotate(
                translations_count=Count('translations', distinct=True),
                examples_count=Count('examples', distinct=True)
            )
        return None

    def get_serializer_class(self):
        match self.action:
            case 'list':
                return WordShortSerializer
            case _:
                return WordSerializer

    @action(methods=['get'], detail=False)
    def random(self, request, *args, **kwargs):
        '''Get random word from vocabulary'''
        queryset = self.filter_queryset(self.get_queryset())
        word = random.choice(queryset) if queryset else None
        serializer = self.get_serializer(
            word, context={'request': request}
        )
        return Response(serializer.data, status=status.HTTP_200_OK)

    @action(
        methods=['get', 'post'],
        detail=True,
        serializer_class=TranslationSerializer,
        permission_classes=[IsAuthenticated]
    )
    def translations(self, request, *args, **kwargs):
        '''Get all word's translations or add new translation to word'''
        word = self.get_object()
        translations = word.translations.all()

        match request.method:
            case 'GET':
                serializer = TranslationSerializer(
                    translations, many=True, context={'request': request}
                )
                return Response(serializer.data, status=status.HTTP_200_OK)

            case 'POST':
                serializer = self.get_serializer(data=request.data)
                serializer.is_valid(raise_exception=True)

                new_translation = serializer.save(
                    author_id=request.user.id
                )

                WordTranslations.objects.create(
                    translation=new_translation,
                    word=word
                )
                return Response(
                    self.get_serializer(new_translation).data,
                    status=status.HTTP_201_CREATED
                )

    @action(
        detail=True,
        methods=['patch', 'delete'],
        url_path=r'translations/(?P<translation_id>\d+)',
        url_name="word's translations detail",
        serializer_class=TranslationSerializer,
    )
    def translation_detail(self, request, *args, **kwargs):
        """Update or delete a word's translation"""
        word = self.get_object()
        try:
            translation = word.translations.get(
                pk=kwargs.get('translation_id')
            )
        except Translation.DoesNotExist:
            raise NotFound(detail="The translation not found")

        match request.method:
            case 'PATCH':
                serializer = self.get_serializer(
                    instance=translation,
                    data=request.data,
                    partial=True
                )
                serializer.is_valid(raise_exception=True)
                serializer.save()
                return Response(serializer.data)
            case 'DELETE':
                translation.delete()
                translations = word.translations.all()
                serializer = TranslationSerializer(
                    translations, many=True, context={'request': request}
                )
                return Response(
                    serializer.data,
                    status=status.HTTP_204_NO_CONTENT
                )

    @action(
        methods=['get', 'post'],
        detail=True,
        serializer_class=DefinitionSerializer,
        permission_classes=[IsAuthenticated, CanAddDefinitionPermission]
    )
    def definitions(self, request, *args, **kwargs):
        """Get all definitions to a word or add new definition"""
        word = self.get_object()
        defs = word.definitions.all()

        match request.method:
            case 'GET':
                return Response(
                    self.get_serializer(defs, many=True).data,
                    status=status.HTTP_200_OK
                )
            case 'POST':
                serializer = self.get_serializer(data=request.data)
                serializer.is_valid(raise_exception=True)
                new_def = serializer.save(
                    **serializer.validated_data
                )
                WordDefinitions.objects.create(definition=new_def, word=word)
                return Response(
                    self.get_serializer(new_def).data,
                    status=status.HTTP_201_CREATED
                )

    @action(
        detail=True,
        methods=['get', 'patch', 'delete'],
        url_path=r'definitions/(?P<definition_id>\d+)',
        url_name="word's definition detail",
        serializer_class=DefinitionSerializer,
    )
    def definitions_detail(self, request, *args, **kwargs):
        """Retrieve, update or delete a word definition"""
        word = self.get_object()
        try:
            definition = word.definitions.get(pk=kwargs.get('definition_id'))
        except Definition.DoesNotExist:
            raise NotFound(detail='The definition not found')

        match request.method:
            case 'GET':
                return Response(self.get_serializer(definition).data)
            case 'PATCH':
                serializer = self.get_serializer(
                    instance=definition,
                    data=request.data,
                    partial=True
                )
                serializer.is_valid(raise_exception=True)
                serializer.save()
                return Response(serializer.data)
            case 'DELETE':
                definition.delete()
                return Response(status=status.HTTP_204_NO_CONTENT)

    @action(
        methods=['get', 'post'],
        detail=True,
        serializer_class=UsageExampleSerializer,
        permission_classes=[IsAuthenticated, CanAddUsageExamplePermission]
    )
    def examples(self, request, *args, **kwargs):
        """Get all usage examples of a word or add new usage example"""
        word = self.get_object()
        _examples = word.examples.all()
        match request.method:
            case 'GET':
                return Response(
                    self.get_serializer(_examples, many=True).data,
                    status=status.HTTP_200_OK
                )
            case 'POST':
                serializer = self.get_serializer(data=request.data)
                serializer.is_valid(raise_exception=True)
                new_example = serializer.save(
                    **serializer.validated_data
                )
                WordUsageExamples.objects.create(
                    example=new_example,
                    word=word
                )
                return Response(
                    self.get_serializer(new_example).data,
                    status=status.HTTP_201_CREATED
                )

    @action(
        detail=True,
        methods=['get', 'patch', 'delete'],
        url_path=r'examples/(?P<example_id>\d+)',
        url_name="word's usage example detail",
        serializer_class=UsageExampleSerializer,
    )
    def examples_detail(self, request, *args, **kwargs):
        """Retrieve, update or delete a word usage example"""
        word = self.get_object()
        try:
            _example = word.examples.get(pk=kwargs.get('example_id'))
        except UsageExample.DoesNotExist:
            raise NotFound(detail='The usage example not found')
        match request.method:
            case 'GET':
                return Response(self.get_serializer(_example).data)
            case 'PATCH':
                serializer = self.get_serializer(
                    instance=_example,
                    data=request.data,
                    partial=True
                )
                serializer.is_valid(raise_exception=True)
                serializer.save()
                return Response(serializer.data)
            case 'DELETE':
                _example.delete()
                return Response(status=status.HTTP_204_NO_CONTENT)

    @extend_schema(request=None)
    @action(
        detail=True,
        methods=['post'],
        url_path='problematic-toggle',
        serializer_class=WordShortSerializer
    )
    def problematic(self, request, *args, **kwargs):
        """Toggle is_problematic value"""
        word = self.get_object()
        word.is_problematic = not word.is_problematic
        word.save()
        return Response(self.get_serializer(word).data)<|MERGE_RESOLUTION|>--- conflicted
+++ resolved
@@ -13,11 +13,7 @@
 from rest_framework.response import Response
 
 from core.pagination import LimitPagination
-<<<<<<< HEAD
 from .filters import WordFilter
-=======
-# from .filters import WordFilter
->>>>>>> 6d11202f
 from .models import (
     Definition, Translation, UsageExample, WordDefinitions,
     WordTranslations, WordUsageExamples
@@ -39,22 +35,13 @@
     '''Viewset for actions with words in user vocabulary'''
 
     lookup_field = 'slug'
-<<<<<<< HEAD
     http_method_names = ('get', 'post', 'head', 'patch', 'delete')
     permission_classes = (IsAuthenticated,)
-=======
-    http_method_names = ['get', 'post', 'head', 'patch', 'delete']
-    permission_classes = [IsAuthenticated]
->>>>>>> 6d11202f
     pagination_class = LimitPagination
     filter_backends = (
         filters.SearchFilter, filters.OrderingFilter, DjangoFilterBackend
-<<<<<<< HEAD
     )
     filterset_class = WordFilter
-=======
-    ]
->>>>>>> 6d11202f
     ordering = ('-created',)
     ordering_fields = ('created', 'text', 'translations_count')
     search_fields = (

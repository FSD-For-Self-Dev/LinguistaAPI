--- conflicted
+++ resolved
@@ -3,12 +3,8 @@
 import random
 
 from django.contrib.auth import get_user_model
-<<<<<<< HEAD
 from django.db import transaction
-from django.db.models import Count
-=======
 from django.db.models import Count, Q
->>>>>>> 88454a8c
 
 from django_filters.rest_framework import DjangoFilterBackend
 from drf_spectacular.utils import (
@@ -669,7 +665,6 @@
 
     def get_queryset(self):
         user = self.request.user
-<<<<<<< HEAD
         return user.collections.annotate(
             words_count=Count('words', distinct=True)
         )
@@ -734,11 +729,4 @@
 
         return Response({'created': len(created_favorites),
                          'added_to_favorites': created_favorites},
-                        status=status.HTTP_201_CREATED)
-=======
-        if user.is_authenticated:
-            return user.collections.annotate(
-                words_count=Count('words', distinct=True)
-            )
-        return None
->>>>>>> 88454a8c
+                        status=status.HTTP_201_CREATED)
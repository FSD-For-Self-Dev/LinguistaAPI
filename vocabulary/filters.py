--- conflicted
+++ resolved
@@ -1,13 +1,9 @@
-<<<<<<< HEAD
-=======
 """Фильтры приложения vocabulary."""
 
->>>>>>> 877fe3c2
 import django_filters as df
 from .models import Collection
 
 
-<<<<<<< HEAD
 class CollectionFilter(df.FilterSet):
     """Фильтры коллекций."""
 
@@ -18,7 +14,8 @@
 
     class Meta:
         model = Collection
-=======
+
+
 class CustomFilterList(df.Filter):
     """Фильтрация по списку значений."""
 
@@ -71,7 +68,6 @@
 
     class Meta:
         model = Word
->>>>>>> 877fe3c2
         fields = {
             'created': [
                 'exact', 'gt', 'lt', 'year', 'year__gt', 'year__lt',

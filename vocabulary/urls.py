--- conflicted
+++ resolved
@@ -1,14 +1,8 @@
 """Маршруты приложения words."""
 
 from django.urls import include, path
-
 from rest_framework import routers
-
-<<<<<<< HEAD
 from .views import WordViewSet, CollectionViewSet
-=======
-from .views import WordViewSet
->>>>>>> 5941878d
 
 router = routers.DefaultRouter()
 

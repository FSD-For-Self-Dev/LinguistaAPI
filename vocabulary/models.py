''' Vocabulary models '''

from django.contrib.auth import get_user_model
from django.db import models
from django.utils.translation import gettext as _

from core.models import (
    AuthorModel, CreatedModel, ModifiedModel,
    UserRelatedModel
)
from languages.models import Language
from .utils import slugify_text_author_fields

User = get_user_model()


class Tag(models.Model):
    name = models.CharField(
        _('Tag name'),
        max_length=64,
        unique=True
    )

    class Meta:
        verbose_name = _('Tag')
        verbose_name_plural = _('Tags')

    def __str__(self) -> str:
        return self.name


class Collection(CreatedModel, ModifiedModel, AuthorModel):
    title = models.CharField(
        _('Collection title'),
        max_length=256
    )
    description = models.TextField(
        _('Description'),
        max_length=512,
        blank=True
    )
    words = models.ManyToManyField(
        'Word',
        through='WordsInCollections',
        related_name='collections',
        verbose_name=_('Words in collection'),
        blank=True
    )

    class Meta:
        ordering = ['-created']
        get_latest_by = ['created', 'modified']
        verbose_name = _('Collection')
        verbose_name_plural = _('Collections')

    def __str__(self) -> str:
        return _(f'{self.title} ({self.words.count()} words)')


class Type(models.Model):
    name = models.CharField(
        _('Type name'),
        max_length=64,
        unique=True
    )
    slug = models.SlugField(
        _('Slug'),
        max_length=64,
        unique=True
    )
    sorting = models.PositiveIntegerField(
        _('Sorting order'),
        blank=False,
        null=False,
        default=0,
        help_text=_('increase to show at top of the list')
    )

    @classmethod
    def get_default_pk(cls):
        word_type, created = cls.objects.get_or_create(
            slug='noun',
            defaults={
                'name': _('Noun'),
                'sorting': 3
            },
        )
        return word_type.pk

    class Meta:
        verbose_name = _('Type')
        verbose_name_plural = _('Types')

    def __str__(self) -> str:
        return self.name


class Word(CreatedModel, ModifiedModel):
    ACTIVITY = [
        ('INACTIVE', _('Inactive')),
        ('ACTIVE', _('Active')),
        ('MASTERED', _('Mastered'))
    ]

    language = models.ForeignKey(
        Language,
        verbose_name=_('Language'),
        on_delete=models.SET_DEFAULT,
        related_name='words',
        default=Language.get_default_pk
    )
    text = models.CharField(
        _('Word or phrase'),
        max_length=4096
    )
    slug = models.SlugField(
        _('Slug'),
        unique=True,
        max_length=4096
    )
    author = models.ForeignKey(
        User,
        verbose_name=_('Author'),
        on_delete=models.CASCADE,
        related_name='vocabulary'
    )
    type = models.ForeignKey(
        'Type',
        verbose_name=_('Type'),
        on_delete=models.SET_DEFAULT,
        related_name='words',
        default=Type.get_default_pk,
        blank=True,
        null=True
    )
    activity = models.CharField(
        _('Activity status'),
        max_length=8,
        choices=ACTIVITY,
        blank=False,
        default='INACTIVE'
    )
    is_problematic = models.BooleanField(
        _('Is the word problematic for you'),
        default=False
    )
    tags = models.ManyToManyField(
        'Tag',
        verbose_name=_('Word tags'),
        blank=True
    )
    synonyms = models.ManyToManyField(
        'self',
        through='Synonym',
        symmetrical=True,
        # related_name='synonym_to',
        verbose_name=_('Synonyms'),
        help_text=_('Words with similar meanings'),
        blank=True
    )
    antonyms = models.ManyToManyField(
        'self',
        through='Antonym',
        symmetrical=True,
        # related_name='antonym_to+',
        verbose_name=_('Antonyms'),
        help_text=_('Words with opposite meanings'),
        blank=True
    )
    forms = models.ManyToManyField(
        'self',
        through='Form',
        symmetrical=True,
        # related_name='form_to+',
        verbose_name=_('Forms'),
        help_text=_('Word forms'),
        blank=True
    )
    similars = models.ManyToManyField(
        'self',
        through='Similar',
        symmetrical=True,
        # related_name='similar_to+',
        verbose_name=_('Similars'),
        help_text=_('Words with similar pronunciation or spelling'),
        blank=True
    )
    translations = models.ManyToManyField(
        'Translation',
        through='WordTranslations',
        related_name='translation_for',
        verbose_name=_('Translations'),
        blank=True
    )
    definitions = models.ManyToManyField(
        'Definition',
        through='WordDefinitions',
        related_name='definition_for',
        verbose_name=_('Translations'),
        blank=True
    )
    examples = models.ManyToManyField(
        'UsageExample',
        through='WordUsageExamples',
        related_name='usage_example_for',
        verbose_name=_('Usage Example'),
        blank=True
    )
    # pronunciation_voice = ...

<<<<<<< HEAD
    def __str__(self) -> str:
        return self.text

    def save(self, *args, **kwargs):
        self.slug = slugify_text_author_fields(self)
        super(Word, self).save(*args, **kwargs)

=======
>>>>>>> 5941878d
    class Meta:
        ordering = ['-created']
        get_latest_by = ['created', 'modified']
        verbose_name = _('Word or phrase')
        verbose_name_plural = _('Words and phrases')
        constraints = [
            models.UniqueConstraint(
                fields=['text', 'author'],
                name='unique_words_in_user_voc'
            )
        ]
<<<<<<< HEAD
=======

    def __str__(self) -> str:
        return self.text
>>>>>>> 5941878d


class WordSelfRelatedModel(CreatedModel):
    from_word = models.ForeignKey(
        Word,
        related_name='%(class)s_from_words',
        on_delete=models.CASCADE
    )
    to_word = models.ForeignKey(
        Word,
        related_name='%(class)s_to_words',
        on_delete=models.CASCADE
    )

<<<<<<< HEAD
    def get_classname(self):
=======
    class Meta:
        ordering = ['-created']
        get_latest_by = ['created']
        abstract = True

    def get_classname( self ):
>>>>>>> 5941878d
        return self.__class__.__name__

    def __str__(self) -> str:
        classname = self.get_classname().lower()
        return '`{from_word}` is {classname} for `{to_word}`'.format(
            from_word=self.from_word, classname=classname, to_word=self.to_word
        )


class WordSelfRelatedWithDifferenceModel(WordSelfRelatedModel, ModifiedModel):
    difference = models.CharField(
        max_length=512,
        verbose_name=_('Difference'),
        help_text=_('Difference between these %(class)ss'),
        blank=True
    )

    class Meta:
        get_latest_by = ['created', 'modified']
        abstract = True

    def __str__(self) -> str:
        if self.difference:
            classname = self.get_classname().lower()
            return (
                '`{from_word}` is {classname} for `{to_word}`'
                '(with a difference in: {difference})'
            ).format(
                from_word=self.from_word, to_word=self.to_word,
                difference=self.difference, classname=classname
            )
        return super().__str__()


class Synonym(WordSelfRelatedWithDifferenceModel, AuthorModel):

    class Meta:
        verbose_name = _('Synonyms')
        verbose_name_plural = _('Synonyms')
        constraints = [
            models.UniqueConstraint(
                fields=['from_word', 'to_word'],
                name='unique_synonym_pair'
            )
        ]


class Antonym(WordSelfRelatedModel, AuthorModel):

    class Meta:
        verbose_name = _('Antonym')
        verbose_name_plural = _('Antonyms')
        constraints = [
            models.UniqueConstraint(
                fields=['from_word', 'to_word'],
                name='unique_antonym_pair'
            )
        ]


class Form(WordSelfRelatedModel, AuthorModel):

    class Meta:
        verbose_name = _('Form')
        verbose_name_plural = _('Forms')
        constraints = [
            models.UniqueConstraint(
                fields=['from_word', 'to_word'],
                name='unique_forms'
            )
        ]


class Similar(WordSelfRelatedModel, AuthorModel):

    class Meta:
        verbose_name = _('Similar')
        verbose_name_plural = _('Similars')
        constraints = [
            models.UniqueConstraint(
                fields=['from_word', 'to_word'],
                name='unique_similars'
            )
        ]


class Translation(CreatedModel, ModifiedModel, AuthorModel):
    text = models.CharField(
        _('Translation'),
        max_length=4096,
        help_text=_('A translation of a word or phrase'),
    )

    class Meta:
        ordering = ['-created']
        get_latest_by = ['created', 'modified']
        verbose_name = _('Translation')
        verbose_name_plural = _('Translations')
        constraints = [
            models.UniqueConstraint(
                fields=['text', 'author'],
                name='unique_transl_in_user_voc'
            )
        ]

    def __str__(self) -> str:
        return self.text


class WordRelatedModel(CreatedModel):
    word = models.ForeignKey(
        'Word',
        verbose_name=_('Word'),
        on_delete=models.CASCADE,
        related_name='%(class)s'
    )

    class Meta:
        abstract = True


class WordsInCollections(WordRelatedModel):
    collection = models.ForeignKey(
        'Collection',
        verbose_name=_('Collection'),
        on_delete=models.CASCADE,
        related_name='%(class)s'
    )

    class Meta:
        ordering = ['-created']
        get_latest_by = ['created']
        verbose_name = _('Words in collections')
        verbose_name_plural = _('Words in collections')
        constraints = [
            models.UniqueConstraint(
                fields=['word', 'collection'],
                name='unique_word_in_collection'
            )
        ]

    def __str__(self) -> str:
        return _(
            f'Word `{self.word}` was added to collection `{self.collection}` '
            f'at {self.created}'
        )


class WordTranslations(WordRelatedModel):
    translation = models.ForeignKey(
        'Translation',
        verbose_name=_('Translation'),
        on_delete=models.CASCADE,
        related_name='%(class)s'
    )

    class Meta:
        ordering = ['-created']
        get_latest_by = ['created']
        verbose_name = _('Word translation')
        verbose_name_plural = _('Word translations')
        constraints = [
            models.UniqueConstraint(
                fields=['word', 'translation'],
                name='unique_word_translation'
            )
        ]

    def __str__(self) -> str:
        return _(
            f'`{self.word}` is translated as `{self.translation}` '
            f'(translation was added at {self.created})'
        )


class Definition(CreatedModel, ModifiedModel, AuthorModel):
    text = models.CharField(
        _('Definition'),
        max_length=4096,
        help_text=_('A definition of a word or phrase')
    )
    translation = models.CharField(
        _('A translation of the definition'),
        max_length=4096,
        blank=True
    )

    class Meta:
        ordering = ['-created']
        get_latest_by = ['created', 'modified']
        verbose_name = _('Definition')
        verbose_name_plural = _('Definitions')

    def __str__(self) -> str:
        if self.translation:
            return _(f'{self.text} ({self.translation})')
        return self.text


class WordDefinitions(WordRelatedModel):
    definition = models.ForeignKey(
        'Definition',
        verbose_name=_('Definition'),
        on_delete=models.CASCADE,
        related_name='%(class)s'
    )

    class Meta:
        ordering = ['-created']
        get_latest_by = ['created']
        verbose_name = _('Word definition')
        verbose_name_plural = _('Word definitions')
        constraints = [
            models.UniqueConstraint(
                fields=['word', 'definition'],
                name='unique_word_definition'
            )
        ]

    def __str__(self) -> str:
        return _(
            f'`{self.word}` means `{self.definition}` '
            f'(definition was added at {self.created})'
        )


class UsageExample(CreatedModel, ModifiedModel, AuthorModel):
    text = models.CharField(
        _('Usage example'),
        max_length=4096,
        help_text=_('An usage example of a word or phrase')
    )
    translation = models.CharField(
        _('A translation of the example'),
        max_length=4096,
        blank=True
    )

    class Meta:
        ordering = ['-created']
        get_latest_by = ['created', 'modified']
        verbose_name = _('Usage example')
        verbose_name_plural = _('Usage examples')

    def __str__(self) -> str:
        if self.translation:
            return _(f'{self.text} ({self.translation})')
        return self.text


class WordUsageExamples(WordRelatedModel):
    example = models.ForeignKey(
        'UsageExample',
        verbose_name=_('Usage example'),
        on_delete=models.CASCADE,
        related_name='%(class)s'
    )

    class Meta:
        ordering = ['-created']
        get_latest_by = ['created']
        verbose_name = _('Word usage example')
        verbose_name_plural = _('Word usage examples')
        constraints = [
            models.UniqueConstraint(
                fields=['word', 'example'],
                name='unique_word_example'
            )
        ]

    def __str__(self) -> str:
        return _(
            f'Usage example of `{self.word}`: {self.example} '
            f'(example was added at {self.created})'
        )


class Note(WordRelatedModel):
    text = models.CharField(
        _('Note text'),
        max_length=4096
    )

    class Meta:
        ordering = ['-created']
        get_latest_by = ['created']
        verbose_name = _('Note')
        verbose_name_plural = _('Notes')

    def __str__(self) -> str:
        return _(
            f'Note to the word `{self.word}`: {self.text} '
            f'(note was added at {self.created})'
        )


class ImageAssociation(WordRelatedModel):
    image = models.ImageField(
        _('Image'),
        upload_to='words/associations/images',
        null=True,
        blank=True,
        help_text=_('Image association'),
    )
    name = models.CharField(
        _('Image name'),
        max_length=64,
        blank=True
    )

    class Meta:
        verbose_name = _('Association image')
        verbose_name_plural = _('Association images')

    def __str__(self) -> str:
        if self.name:
            return _(f'Image `{self.name}` for `{self.word}`')
        return _(f'Image for `{self.word}`')


class FavoriteWord(UserRelatedModel):
    word = models.ForeignKey(
        'Word',
        verbose_name=_('Word'),
        on_delete=models.CASCADE,
        related_name='favorite_for'
    )

    class Meta:
        ordering = ['-created']
        get_latest_by = ['created']
        verbose_name = _('Favorite word')
        verbose_name_plural = _('Favorite words')

    def __str__(self) -> str:
        return _(
            f'The word `{self.word}` was added to favorites by '
            f'{self.user} at {self.created}'
        )


class FavoriteCollection(UserRelatedModel):
    collection = models.ForeignKey(
        'Collection',
        verbose_name=_('Collection'),
        on_delete=models.CASCADE,
        related_name='favorite_for'
    )

    class Meta:
        ordering = ['-created']
        get_latest_by = ['created']
        verbose_name = _('Favorite collection')
        verbose_name_plural = _('Favorite collections')

    def __str__(self) -> str:
        return _(
            f'The collection `{self.collection}` was added to favorites by '
            f'{self.user} at {self.created}'
        )<|MERGE_RESOLUTION|>--- conflicted
+++ resolved
@@ -208,33 +208,24 @@
     )
     # pronunciation_voice = ...
 
-<<<<<<< HEAD
+    class Meta:
+        ordering = ['-created']
+        get_latest_by = ['created', 'modified']
+        verbose_name = _('Word or phrase')
+        verbose_name_plural = _('Words and phrases')
+        constraints = [
+            models.UniqueConstraint(
+                fields=['text', 'author'],
+                name='unique_words_in_user_voc'
+            )
+        ]
+
     def __str__(self) -> str:
         return self.text
 
     def save(self, *args, **kwargs):
         self.slug = slugify_text_author_fields(self)
         super(Word, self).save(*args, **kwargs)
-
-=======
->>>>>>> 5941878d
-    class Meta:
-        ordering = ['-created']
-        get_latest_by = ['created', 'modified']
-        verbose_name = _('Word or phrase')
-        verbose_name_plural = _('Words and phrases')
-        constraints = [
-            models.UniqueConstraint(
-                fields=['text', 'author'],
-                name='unique_words_in_user_voc'
-            )
-        ]
-<<<<<<< HEAD
-=======
-
-    def __str__(self) -> str:
-        return self.text
->>>>>>> 5941878d
 
 
 class WordSelfRelatedModel(CreatedModel):
@@ -249,16 +240,13 @@
         on_delete=models.CASCADE
     )
 
-<<<<<<< HEAD
     def get_classname(self):
-=======
     class Meta:
         ordering = ['-created']
         get_latest_by = ['created']
         abstract = True
 
     def get_classname( self ):
->>>>>>> 5941878d
         return self.__class__.__name__
 
     def __str__(self) -> str:

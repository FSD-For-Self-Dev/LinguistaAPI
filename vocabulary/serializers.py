--- conflicted
+++ resolved
@@ -4,9 +4,6 @@
 from django.db import transaction
 from rest_framework import serializers
 
-<<<<<<< HEAD
-from .models import Tag, Translation, UsageExample, Word, Definition, Collection  # Synonym
-=======
 from .constants import (
     MAX_ANTONYMS_AMOUNT, MAX_DEFINITIONS_AMOUNT, MAX_EXAMPLES_AMOUNT,
     MAX_FORMS_AMOUNT, MAX_NOTES_AMOUNT, MAX_SIMILARS_AMOUNT,
@@ -18,7 +15,6 @@
     Similar, Synonym, Tag, Translation, Type, UsageExample, Word,
     WordDefinitions, WordTranslations, WordUsageExamples
 )
->>>>>>> ba7c3dc6
 
 User = get_user_model()
 
@@ -31,11 +27,8 @@
 
 
 class TranslationSerializer(serializers.ModelSerializer):
-<<<<<<< HEAD
-=======
-    author = serializers.HiddenField(default=serializers.CurrentUserDefault())
-
->>>>>>> ba7c3dc6
+    author = serializers.HiddenField(default=serializers.CurrentUserDefault())
+
     class Meta:
         model = Translation
         fields = ('text', 'author')
@@ -102,13 +95,7 @@
     collections = serializers.PrimaryKeyRelatedField(
         queryset=Collection.objects.all(), many=True, required=False
     )
-<<<<<<< HEAD
-
-    # synonyms = SynonymSerializer(many=True)
-    # synonyms = serializers.SerializerMethodField()
-=======
-    author = serializers.HiddenField(default=serializers.CurrentUserDefault())
->>>>>>> ba7c3dc6
+    author = serializers.HiddenField(default=serializers.CurrentUserDefault())
 
     class Meta:
         model = Word

--- conflicted
+++ resolved
@@ -4,9 +4,6 @@
 from django.db import transaction
 from rest_framework import serializers
 
-<<<<<<< HEAD
-from .models import Definition, Tag, Translation, UsageExample, Word, Collection  # Synonym
-=======
 from .constants import (
     MAX_ANTONYMS_AMOUNT, MAX_DEFINITIONS_AMOUNT, MAX_EXAMPLES_AMOUNT,
     MAX_FORMS_AMOUNT, MAX_NOTES_AMOUNT, MAX_SIMILARS_AMOUNT,
@@ -18,7 +15,6 @@
     Similar, Synonym, Tag, Translation, Type, UsageExample, Word,
     WordDefinitions, WordTranslations, WordUsageExamples
 )
->>>>>>> 594d1e6e
 
 User = get_user_model()
 
@@ -230,21 +226,6 @@
     similars = WordRelatedSerializer(many=True, required=False)
 
     class Meta:
-<<<<<<< HEAD
-        model = Definition
-        fields = ('id', 'author', 'text', 'translation', 'created', 'modified')
-        read_only_fields = ('id', 'author', 'created', 'modified')
-
-
-class CollectionSerializer(serializers.ModelSerializer):
-    author = serializers.HiddenField(default=serializers.CurrentUserDefault())
-
-    class Meta:
-        model = Collection
-        fields = ('id', 'author', 'title', 'description', 'words', 'created',
-                  'modified')
-        read_only_fields = ('id', 'author', 'created', 'modified')
-=======
         model = Word
         fields = (
             'id', 'slug', 'language', 'text', 'translations',
@@ -350,4 +331,13 @@
         self.create_links_for_related_objs(Similar, similars, word)
 
         return word
->>>>>>> 594d1e6e
+
+
+class CollectionSerializer(serializers.ModelSerializer):
+    author = serializers.HiddenField(default=serializers.CurrentUserDefault())
+
+    class Meta:
+        model = Collection
+        fields = ('id', 'author', 'title', 'description', 'words', 'created',
+                  'modified')
+        read_only_fields = ('id', 'author', 'created', 'modified')
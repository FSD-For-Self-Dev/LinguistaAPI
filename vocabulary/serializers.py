--- conflicted
+++ resolved
@@ -4,12 +4,7 @@
 
 from rest_framework import serializers
 
-<<<<<<< HEAD
 from .models import Tag, Translation, UsageExample, Word, Definition, Collection  # Synonym
-=======
-from .models import Definition, Tag, Translation, UsageExample, Word  # Synonym
->>>>>>> 5941878d
-
 User = get_user_model()
 
 

--- conflicted
+++ resolved
@@ -582,26 +582,20 @@
 
 class CollectionsListSerializer(serializers.Serializer):
     collections = serializers.SlugRelatedField(
-<<<<<<< HEAD
-        slug_field='slug', many=True, queryset=Collection.objects.all(),
-        read_only=False, required=True
-    )
-
-
-class SynonymSerializer(serializers.ModelSerializer):
-    author = ReadableHiddenField(
-        default=serializers.CurrentUserDefault(), slug_field='username'
-    )
-
-    class Meta:
-        model = Synonym
-        fields = ('id', 'from_word', 'to_word', 'difference', 'author')
-        read_only_fields = ('id', 'author')
-=======
         slug_field='slug',
         many=True,
         queryset=Collection.objects.all(),
         read_only=False,
         required=True,
     )
->>>>>>> eb22ddf7
+
+
+class SynonymSerializer(serializers.ModelSerializer):
+    author = ReadableHiddenField(
+        default=serializers.CurrentUserDefault(), slug_field='username'
+    )
+
+    class Meta:
+        model = Synonym
+        fields = ('id', 'from_word', 'to_word', 'difference', 'author')
+        read_only_fields = ('id', 'author')
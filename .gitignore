# Byte-compiled / optimized / DLL files
__pycache__/
*.py[cod]
*$py.class

# C extensions
*.so

# Distribution / packaging
.Python
build/
develop-eggs/
dist/
downloads/
eggs/
.eggs/
lib/
lib64/
parts/
sdist/
var/
wheels/
pip-wheel-metadata/
share/python-wheels/
*.egg-info/
.installed.cfg
*.egg
MANIFEST

# PyInstaller
#  Usually these files are written by a python script from a template
#  before PyInstaller builds the exe, so as to inject date/other infos into it.
*.manifest
*.spec

# Installer logs
pip-log.txt
pip-delete-this-directory.txt

# Unit test / coverage reports
htmlcov/
.tox/
.nox/
.coverage
.coverage.*
.cache
nosetests.xml
coverage.xml
*.cover
*.py,cover
.hypothesis/
.pytest_cache/

# Translations
*.mo
*.pot

# Django stuff:
*.log
local_settings.py
db.sqlite3
db.sqlite3-journal

# Flask stuff:
instance/
.webassets-cache

# Scrapy stuff:
.scrapy

# Sphinx documentation
docs/_build/

# PyBuilder
target/

# Jupyter Notebook
.ipynb_checkpoints

# IPython
profile_default/
ipython_config.py

# pyenv
.python-version

# pipenv
#   According to pypa/pipenv#598, it is recommended to include Pipfile.lock in version control.
#   However, in case of collaboration, if having platform-specific dependencies or dependencies
#   having no cross-platform support, pipenv may install dependencies that don't work, or not
#   install all needed dependencies.
#Pipfile.lock

# PEP 582; used by e.g. github.com/David-OConnor/pyflow
__pypackages__/

# Celery stuff
celerybeat-schedule
celerybeat.pid

# SageMath parsed files
*.sage.py

# Environments
.env
.venv
env/
venv/
ENV/
env.bak/
venv.bak/

# Spyder project settings
.spyderproject
.spyproject

# Rope project settings
.ropeproject

# mkdocs documentation
/site

# mypy
.mypy_cache/
.dmypy.json
dmypy.json

# Pyre type checker
.pyre/

# migrations
<<<<<<< HEAD
/linguista/*/migrations/*
=======
migrations/

# local static files
static/
>>>>>>> d4394531
<|MERGE_RESOLUTION|>--- conflicted
+++ resolved
@@ -129,11 +129,7 @@
 .pyre/
 
 # migrations
-<<<<<<< HEAD
 /linguista/*/migrations/*
-=======
-migrations/
 
 # local static files
-static/
->>>>>>> d4394531
+static/
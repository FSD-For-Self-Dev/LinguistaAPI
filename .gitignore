# Byte-compiled / optimized / DLL files
__pycache__/
*.py[cod]
*$py.class

# C extensions
*.so

# Distribution / packaging
.Python
build/
develop-eggs/
dist/
downloads/
eggs/
.eggs/
lib/
lib64/
parts/
sdist/
var/
wheels/
pip-wheel-metadata/
share/python-wheels/
*.egg-info/
.installed.cfg
*.egg
MANIFEST

# PyInstaller
#  Usually these files are written by a python script from a template
#  before PyInstaller builds the exe, so as to inject date/other infos into it.
*.manifest
*.spec

# Installer logs
pip-log.txt
pip-delete-this-directory.txt

# Unit test / coverage reports
htmlcov/
.tox/
.nox/
.coverage
.coverage.*
.cache
nosetests.xml
coverage.xml
*.cover
*.py,cover
.hypothesis/
.pytest_cache/

# Translations
*.mo
*.pot

# Django stuff:
*.log
local_settings.py
db.sqlite3
db.sqlite3-journal

# Flask stuff:
instance/
.webassets-cache

# Scrapy stuff:
.scrapy

# Sphinx documentation
docs/_build/

# PyBuilder
target/

# Jupyter Notebook
.ipynb_checkpoints

# IPython
profile_default/
ipython_config.py

# pyenv
.python-version

# pipenv
#   According to pypa/pipenv#598, it is recommended to include Pipfile.lock in version control.
#   However, in case of collaboration, if having platform-specific dependencies or dependencies
#   having no cross-platform support, pipenv may install dependencies that don't work, or not
#   install all needed dependencies.
#Pipfile.lock

# PEP 582; used by e.g. github.com/David-OConnor/pyflow
__pypackages__/

# Celery stuff
celerybeat-schedule
celerybeat.pid

# SageMath parsed files
*.sage.py

# Environments
.env
.venv
env/
venv/
ENV/
env.bak/
venv.bak/

# Spyder project settings
.spyderproject
.spyproject

# Rope project settings
.ropeproject

# mkdocs documentation
/site

# mypy
.mypy_cache/
.dmypy.json
dmypy.json

# Pyre type checker
.pyre/

<<<<<<< HEAD
=======
# migrations
migrations/

# local static files
static/
>>>>>>> 693c6689
<|MERGE_RESOLUTION|>--- conflicted
+++ resolved
@@ -128,11 +128,8 @@
 # Pyre type checker
 .pyre/
 
-<<<<<<< HEAD
-=======
 # migrations
 migrations/
 
 # local static files
-static/
->>>>>>> 693c6689
+static/